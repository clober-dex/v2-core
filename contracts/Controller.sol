--- conflicted
+++ resolved
@@ -277,12 +277,8 @@
 
         uint256 quoteAmount;
         while (leftQuoteAmount > quoteAmount && !_bookManager.isEmpty(params.id)) {
-<<<<<<< HEAD
-            if (params.limitPrice < _bookManager.getLowest(params.id).toPrice()) break;
-=======
-            Tick tick = _bookManager.getRoot(params.id);
+            Tick tick = _bookManager.getLowest(params.id);
             if (params.limitPrice < tick.toPrice()) break;
->>>>>>> ea808c16
             unchecked {
                 leftQuoteAmount -= quoteAmount;
             }
