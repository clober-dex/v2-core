// SPDX-License-Identifier: -
// License: https://license.clober.io/LICENSE_V2.pdf

pragma solidity ^0.8.20;

import {Ownable2Step, Ownable} from "@openzeppelin/contracts/access/Ownable2Step.sol";
import {SafeCast} from "@openzeppelin/contracts/utils/math/SafeCast.sol";

import {IBookManager} from "./interfaces/IBookManager.sol";
import {ILocker} from "./interfaces/ILocker.sol";
import {IHooks} from "./interfaces/IHooks.sol";
import {BookId, BookIdLibrary} from "./libraries/BookId.sol";
import {Book} from "./libraries/Book.sol";
import {Currency, CurrencyLibrary} from "./libraries/Currency.sol";
import {FeePolicy, FeePolicyLibrary} from "./libraries/FeePolicy.sol";
import {Tick, TickLibrary} from "./libraries/Tick.sol";
import {OrderId, OrderIdLibrary} from "./libraries/OrderId.sol";
import {Lockers} from "./libraries/Lockers.sol";
import {CurrencyDelta} from "./libraries/CurrencyDelta.sol";
import {ERC721Permit} from "./libraries/ERC721Permit.sol";
import {Hooks} from "./libraries/Hooks.sol";

contract BookManager is IBookManager, Ownable2Step, ERC721Permit {
    using SafeCast for *;
    using BookIdLibrary for IBookManager.BookKey;
    using TickLibrary for Tick;
    using Book for Book.State;
    using OrderIdLibrary for OrderId;
    using CurrencyLibrary for Currency;
    using FeePolicyLibrary for FeePolicy;
    using Hooks for IHooks;

    string public override baseURI; // slot 10
    string public override contractURI;
    address public override defaultProvider;

    mapping(Currency currency => uint256) public override reservesOf;
    mapping(BookId id => Book.State) internal _books;
    mapping(address provider => bool) public override isWhitelisted;
    mapping(address provider => mapping(Currency currency => uint256 amount)) public override tokenOwed;

    constructor(
        address owner_,
        address defaultProvider_,
        string memory baseURI_,
        string memory contractURI_,
        string memory name_,
        string memory symbol_
    ) Ownable(owner_) ERC721Permit(name_, symbol_, "2") {
        _setDefaultProvider(defaultProvider_);
        baseURI = baseURI_;
        contractURI = contractURI_;
    }

    modifier onlyByLocker() {
        _checkLocker(msg.sender);
        _;
    }

    function checkAuthorized(address owner, address spender, uint256 tokenId) external view {
        _checkAuthorized(owner, spender, tokenId);
    }

    function _checkLocker(address caller) internal view {
        address locker = Lockers.getCurrentLocker();
        IHooks hook = Lockers.getCurrentHook();
        if (caller == locker) return;
        if (caller == address(hook)) return;
        revert LockedBy(locker, address(hook));
    }

    function getBookKey(BookId id) external view returns (BookKey memory) {
        return _books[id].key;
    }

    function getOrder(OrderId id) external view returns (OrderInfo memory) {
        (BookId bookId, Tick tick, uint40 orderIndex) = id.decode();
        Book.State storage book = _books[bookId];
        Book.Order memory order = book.getOrder(tick, orderIndex);
        uint64 claimable = book.calculateClaimableUnit(tick, orderIndex);
        unchecked {
            return OrderInfo({provider: order.provider, open: order.pending - claimable, claimable: claimable});
        }
    }

    function open(BookKey calldata key, bytes calldata hookData) external onlyByLocker {
        // @dev Also, the book opener should set unit size at least circulatingTotalSupply / type(uint64).max to avoid overflow.
        //      But it is not checked here because it is not possible to check it without knowing circulatingTotalSupply.
        if (key.unitSize == 0) revert InvalidUnitSize();

        FeePolicy makerPolicy = key.makerPolicy;
        FeePolicy takerPolicy = key.takerPolicy;
        if (!(makerPolicy.isValid() && takerPolicy.isValid())) revert InvalidFeePolicy();
        unchecked {
            if (makerPolicy.rate() + takerPolicy.rate() < 0) revert InvalidFeePolicy();
        }
        if (makerPolicy.rate() < 0 || takerPolicy.rate() < 0) {
            if (makerPolicy.usesQuote() != takerPolicy.usesQuote()) revert InvalidFeePolicy();
        }
        IHooks hooks = key.hooks;
        if (!hooks.isValidHookAddress()) revert Hooks.HookAddressNotValid(address(hooks));

        hooks.beforeOpen(key, hookData);

        BookId id = key.toId();
        _books[id].open(key);

        emit Open(id, key.base, key.quote, key.unitSize, makerPolicy, takerPolicy, hooks);

        hooks.afterOpen(key, hookData);
    }

    function lock(address locker, bytes calldata data) external returns (bytes memory result) {
        // Add the locker to the stack
        Lockers.push(locker, msg.sender);

        // The locker does everything in this callback, including paying what they owe via calls to settle
        result = ILocker(locker).lockAcquired(msg.sender, data);

        // Remove the locker from the stack
        Lockers.pop();

        (uint128 length, uint128 nonzeroDeltaCount) = Lockers.lockData();
        // @dev The locker must settle all currency balances to zero.
        if (length == 0 && nonzeroDeltaCount != 0) revert CurrencyNotSettled();
    }

    function getCurrencyDelta(address locker, Currency currency) external view returns (int256) {
        return CurrencyDelta.get(locker, currency);
    }

    function getLock(uint256 i) external view returns (address, address) {
        return (Lockers.getLocker(i), Lockers.getLockCaller(i));
    }

    function getLockData() external view returns (uint128, uint128) {
        return Lockers.lockData();
    }

    function getDepth(BookId id, Tick tick) external view returns (uint64) {
        return _books[id].depth(tick);
    }

    function getHighest(BookId id) external view returns (Tick) {
        return _books[id].highest();
    }

    function maxLessThan(BookId id, Tick tick) external view returns (Tick) {
        return _books[id].maxLessThan(tick);
    }

    function isOpened(BookId id) external view returns (bool) {
        return _books[id].isOpened();
    }

    function isEmpty(BookId id) external view returns (bool) {
        return _books[id].isEmpty();
    }

    function encodeBookKey(BookKey calldata key) external pure returns (BookId) {
        return key.toId();
    }

    function make(MakeParams calldata params, bytes calldata hookData)
        external
        onlyByLocker
        returns (OrderId id, uint256 quoteAmount)
    {
        if (params.provider != address(0) && !isWhitelisted[params.provider]) revert InvalidProvider(params.provider);
        params.tick.validateTick();
        BookId bookId = params.key.toId();
        Book.State storage book = _books[bookId];
        book.checkOpened();

        params.key.hooks.beforeMake(params, hookData);

        uint40 orderIndex = book.make(params.tick, params.unit, params.provider);
        id = OrderIdLibrary.encode(bookId, params.tick, orderIndex);
        int256 quoteDelta;
        unchecked {
            // @dev uint64 * uint64 < type(uint256).max
            quoteAmount = uint256(params.unit) * params.key.unitSize;

            // @dev 0 < uint64 * uint64 + rate * uint64 * uint64 < type(int256).max
            quoteDelta = int256(quoteAmount);
            if (params.key.makerPolicy.usesQuote()) {
                quoteDelta += params.key.makerPolicy.calculateFee(quoteAmount, false);
                quoteAmount = uint256(quoteDelta);
            }
        }

        _accountDelta(params.key.quote, -quoteDelta);

        _mint(msg.sender, OrderId.unwrap(id));

        emit Make(bookId, msg.sender, params.tick, orderIndex, params.unit, params.provider);

        params.key.hooks.afterMake(params, id, hookData);
    }

    function take(TakeParams calldata params, bytes calldata hookData)
        external
        onlyByLocker
        returns (uint256 quoteAmount, uint256 baseAmount)
    {
        params.tick.validateTick();
        BookId bookId = params.key.toId();
        Book.State storage book = _books[bookId];
        book.checkOpened();

        params.key.hooks.beforeTake(params, hookData);

        uint64 takenUnit = book.take(params.tick, params.maxUnit);
        unchecked {
            quoteAmount = uint256(takenUnit) * params.key.unitSize;
        }
        baseAmount = params.tick.quoteToBase(quoteAmount, true);

        int256 quoteDelta = int256(quoteAmount);
        int256 baseDelta = baseAmount.toInt256();
        if (params.key.takerPolicy.usesQuote()) {
            quoteDelta -= params.key.takerPolicy.calculateFee(quoteAmount, false);
            quoteAmount = uint256(quoteDelta);
        } else {
            baseDelta += params.key.takerPolicy.calculateFee(baseAmount, false);
            baseAmount = uint256(baseDelta);
        }
        _accountDelta(params.key.quote, quoteDelta);
        _accountDelta(params.key.base, -baseDelta);

        emit Take(bookId, msg.sender, params.tick, takenUnit);

        params.key.hooks.afterTake(params, takenUnit, hookData);
    }

    function cancel(CancelParams calldata params, bytes calldata hookData)
        external
        onlyByLocker
        returns (uint256 canceledAmount)
    {
        _checkAuthorized(_ownerOf(OrderId.unwrap(params.id)), msg.sender, OrderId.unwrap(params.id));

        Book.State storage book = _books[params.id.getBookId()];
        BookKey memory key = book.key;

        key.hooks.beforeCancel(params, hookData);

        (uint64 canceledUnit, uint64 pendingUnit) = book.cancel(params.id, params.toUnit);

        unchecked {
            canceledAmount = uint256(canceledUnit) * key.unitSize;
            if (key.makerPolicy.usesQuote()) {
                int256 quoteFee = key.makerPolicy.calculateFee(canceledAmount, true);
                canceledAmount = uint256(int256(canceledAmount) + quoteFee);
            }
        }

        if (pendingUnit == 0) _burn(OrderId.unwrap(params.id));

        _accountDelta(key.quote, int256(canceledAmount));

        emit Cancel(params.id, canceledUnit);

        key.hooks.afterCancel(params, canceledUnit, hookData);
    }

    function claim(OrderId id, bytes calldata hookData) external onlyByLocker returns (uint256 claimedAmount) {
        _checkAuthorized(_ownerOf(OrderId.unwrap(id)), msg.sender, OrderId.unwrap(id));

        Tick tick;
        uint40 orderIndex;
        Book.State storage book;
        {
            BookId bookId;
            (bookId, tick, orderIndex) = id.decode();
            book = _books[bookId];
        }
        IBookManager.BookKey memory key = book.key;

        key.hooks.beforeClaim(id, hookData);

        uint64 claimedUnit = book.claim(tick, orderIndex);

        int256 quoteFee;
        int256 baseFee;
        {
            uint256 claimedInQuote;
            unchecked {
                claimedInQuote = uint256(claimedUnit) * key.unitSize;
            }
            claimedAmount = tick.quoteToBase(claimedInQuote, false);

            FeePolicy makerPolicy = key.makerPolicy;
            FeePolicy takerPolicy = key.takerPolicy;
            if (takerPolicy.usesQuote()) {
                quoteFee = takerPolicy.calculateFee(claimedInQuote, true);
            } else {
                baseFee = takerPolicy.calculateFee(claimedAmount, true);
            }

            if (makerPolicy.usesQuote()) {
                quoteFee += makerPolicy.calculateFee(claimedInQuote, true);
            } else {
                int256 makeFee = makerPolicy.calculateFee(claimedAmount, false);
                baseFee += makeFee;
                claimedAmount = makeFee > 0 ? claimedAmount - uint256(makeFee) : claimedAmount + uint256(-makeFee);
            }
        }

        Book.Order memory order = book.getOrder(tick, orderIndex);
        address provider = order.provider;
        if (provider == address(0)) provider = defaultProvider;
        if (quoteFee > 0) tokenOwed[provider][key.quote] += quoteFee.toUint256();
        if (baseFee > 0) tokenOwed[provider][key.base] += baseFee.toUint256();

        if (order.pending == 0) _burn(OrderId.unwrap(id));

        _accountDelta(key.base, claimedAmount.toInt256());

        emit Claim(id, claimedUnit);

        key.hooks.afterClaim(id, claimedUnit, hookData);
    }

    function collect(address recipient, Currency currency) external returns (uint256 amount) {
        amount = tokenOwed[msg.sender][currency];
        tokenOwed[msg.sender][currency] = 0;
        reservesOf[currency] -= amount;
        currency.transfer(recipient, amount);
        emit Collect(msg.sender, recipient, currency, amount);
    }

    function withdraw(Currency currency, address to, uint256 amount) external onlyByLocker {
        if (amount > 0) {
            _accountDelta(currency, -amount.toInt256());
            reservesOf[currency] -= amount;
            currency.transfer(to, amount);
        }
    }

    function settle(Currency currency) external payable onlyByLocker returns (uint256 paid) {
        uint256 reservesBefore = reservesOf[currency];
        reservesOf[currency] = currency.balanceOfSelf();
        paid = reservesOf[currency] - reservesBefore;
        // subtraction must be safe
        _accountDelta(currency, paid.toInt256());
    }

    function whitelist(address provider) external onlyOwner {
        isWhitelisted[provider] = true;
        emit Whitelist(provider);
    }

    function delist(address provider) external onlyOwner {
        isWhitelisted[provider] = false;
        emit Delist(provider);
    }

    function setDefaultProvider(address newDefaultProvider) external onlyOwner {
        _setDefaultProvider(newDefaultProvider);
    }

    function _setDefaultProvider(address newDefaultProvider) internal {
        defaultProvider = newDefaultProvider;
        emit SetDefaultProvider(newDefaultProvider);
    }

    function _baseURI() internal view override returns (string memory) {
        return baseURI;
    }

    function _accountDelta(Currency currency, int256 delta) internal {
        if (delta == 0) return;

        address locker = Lockers.getCurrentLocker();
<<<<<<< HEAD
        int256 next = CurrencyDelta.add(locker, currency, delta);
=======
        int256 current = currencyDelta[locker][currency];
        int256 next = current + delta;

        if (next == 0) Lockers.decrementNonzeroDeltaCount();
        else if (current == 0) Lockers.incrementNonzeroDeltaCount();
>>>>>>> 6ac8c32c

        if (next == 0) Lockers.decrementNonzeroDeltaCount();
        else if (next == delta) Lockers.incrementNonzeroDeltaCount();
    }

    function load(bytes32 slot) external view returns (bytes32 value) {
        assembly {
            value := sload(slot)
        }
    }

    function load(bytes32 startSlot, uint256 nSlot) external view returns (bytes memory value) {
        value = new bytes(32 * nSlot);

        assembly {
            for { let i := 0 } lt(i, nSlot) { i := add(i, 1) } {
                mstore(add(value, mul(add(i, 1), 32)), sload(add(startSlot, i)))
            }
        }
    }

    receive() external payable {}
}<|MERGE_RESOLUTION|>--- conflicted
+++ resolved
@@ -373,15 +373,7 @@
         if (delta == 0) return;
 
         address locker = Lockers.getCurrentLocker();
-<<<<<<< HEAD
         int256 next = CurrencyDelta.add(locker, currency, delta);
-=======
-        int256 current = currencyDelta[locker][currency];
-        int256 next = current + delta;
-
-        if (next == 0) Lockers.decrementNonzeroDeltaCount();
-        else if (current == 0) Lockers.incrementNonzeroDeltaCount();
->>>>>>> 6ac8c32c
 
         if (next == 0) Lockers.decrementNonzeroDeltaCount();
         else if (next == delta) Lockers.incrementNonzeroDeltaCount();
