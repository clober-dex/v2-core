--- conflicted
+++ resolved
@@ -10,14 +10,6 @@
   const deployer = (await getNamedAccounts())['deployer'] as Address
   const chain = await getChain(network.provider)
 
-<<<<<<< HEAD
-=======
-  let bookLibraryAddress = (await deployments.getOrNull('Book'))?.address
-  if (!bookLibraryAddress) {
-    bookLibraryAddress = await deployWithVerify(hre, 'Book', [])
-  }
-
->>>>>>> 7a999c4d
   if (await deployments.getOrNull('BookManager')) {
     return
   }
@@ -33,30 +25,16 @@
     throw new Error('Unknown chain')
   }
 
-<<<<<<< HEAD
-  await deployWithVerify(hre, 'BookManager', args)
-=======
   const entropy = 256n
 
-  await deployCreate3WithVerify(
-    deployer,
-    entropy,
-    'BookManager',
-    [
-      owner,
-      defaultProvider,
-      `https://clober.io/api/nft/chains/${chain.id}/orders/`,
-      `https://clober.io/api/contract/chains/${chain.id}`,
-      'Clober Orderbook Maker Order',
-      'CLOB-ORDER',
-    ],
-    {
-      libraries: {
-        Book: bookLibraryAddress,
-      },
-    },
-  )
->>>>>>> 7a999c4d
+  await deployCreate3WithVerify(deployer, entropy, 'BookManager', [
+    owner,
+    defaultProvider,
+    `https://clober.io/api/nft/chains/${chain.id}/orders/`,
+    `https://clober.io/api/contract/chains/${chain.id}`,
+    'Clober Orderbook Maker Order',
+    'CLOB-ORDER',
+  ])
 }
 
 deployFunction.tags = ['BookManager']
