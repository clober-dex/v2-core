{
  "name": "v2-core",
  "version": "1.0.0",
  "description": "",
  "scripts": {
    "fork": "npx hardhat node",
    "compile": "TS_NODE_TRANSPILE_ONLY=1 SKIP_LOAD=true npx hardhat compile",
    "coverage:forge": "forge coverage --report lcov",
    "coverage:local": "rm -rf coverage && forge coverage --report lcov && genhtml lcov.info -o coverage --branch-coverage && open coverage/index.html",
    "test": "forge test",
    "precommit": "pre-commit install",
    "prettier:ts": "prettier --list-different \"{,!(node_modules)/**/}*.ts\"",
    "prettier:fix:ts": "prettier --write \"{,!(node_modules)/**/}*.ts\"",
    "lint:sol": "forge fmt --check",
    "lint:fix:sol": "forge fmt",
    "postinstall": "forge install"
  },
  "repository": {
    "type": "git",
    "url": "git+https://github.com/clober-dex/v2-core.git"
  },
  "bugs": {
    "url": "https://github.com/clober-dex/v2-core/issues"
  },
  "keywords": [],
  "author": "",
  "license": "ISC",
  "files": [],
  "devDependencies": {
    "@nomicfoundation/hardhat-foundry": "^1.1.1",
    "@nomicfoundation/hardhat-viem": "^2.0.0",
<<<<<<< HEAD
    "@openzeppelin/upgrades-core": "^1.33.1",
=======
    "@nomicfoundation/hardhat-verify": "^2.0.6",
>>>>>>> ada29328
    "@types/chai": "^4.3.11",
    "@types/mocha": "^10.0.6",
    "@types/node": "^20.10.5",
    "@types/readline-sync": "^1.4.8",
    "chai": "^4.3.10",
    "dotenv": "^16.3.1",
    "ethereum-waffle": "^4.0.10",
    "hardhat": "^2.22.2",
    "hardhat-abi-exporter": "^2.10.1",
    "hardhat-contract-sizer": "^2.10.0",
    "hardhat-deploy": "^0.12.2",
    "hardhat-gas-reporter": "^1.0.9",
    "hardhat-log-remover": "^2.0.2",
    "keythereum": "^2.0.0",
    "mocha-chai-jest-snapshot": "^1.1.4",
    "prettier": "^3.1.1",
    "prettier-plugin-solidity": "^1.2.0",
    "readline-sync": "^1.4.10",
    "solidity-docgen": "^0.6.0-beta.36",
    "ts-node": "^10.9.2",
    "viem": "^2.9.27"
  }
}<|MERGE_RESOLUTION|>--- conflicted
+++ resolved
@@ -29,11 +29,8 @@
   "devDependencies": {
     "@nomicfoundation/hardhat-foundry": "^1.1.1",
     "@nomicfoundation/hardhat-viem": "^2.0.0",
-<<<<<<< HEAD
+    "@nomicfoundation/hardhat-verify": "^2.0.6",
     "@openzeppelin/upgrades-core": "^1.33.1",
-=======
-    "@nomicfoundation/hardhat-verify": "^2.0.6",
->>>>>>> ada29328
     "@types/chai": "^4.3.11",
     "@types/mocha": "^10.0.6",
     "@types/node": "^20.10.5",
@@ -54,6 +51,6 @@
     "readline-sync": "^1.4.10",
     "solidity-docgen": "^0.6.0-beta.36",
     "ts-node": "^10.9.2",
-    "viem": "^2.9.27"
+    "viem": "^2.9.15"
   }
 }